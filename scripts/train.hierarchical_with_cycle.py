--- conflicted
+++ resolved
@@ -583,8 +583,6 @@
     parser.add_argument("--max_grad_norm", type=int, default=3)
     parser.add_argument("--save_rate", type=int, default=20)
     parser.add_argument("--batch_size", type=int, default=5)
-
-    parser.add_argument("--dp", type=bool, default=False)
     args = parser.parse_args()
 
     script_path = os.path.realpath(__file__)
@@ -698,23 +696,19 @@
     std = torch.from_numpy(np.load(std_fp)).float().to(device).view(1, feat_dim, 1)
 
     # Model
-<<<<<<< HEAD
-    if args.dp:
+
+    if torch.cuda.device_count() > 1:
         netG = DP(NetG(feat_dim, z_dim, z_scale_factors).to(device))
         netD = DP(NetD(feat_dim).to(device))
         netE = DP(Encoder(feat_dim, z_dim, z_scale_factors).to(device))
         recorder = BEGANRecorder(lambda_k, init_k, gamma)
+        print(f"We have {torch.cuda.device_count()} gpus. Use data parallel.")
     else:
         netG = NetG(feat_dim, z_dim, z_scale_factors).to(device)
         netD = NetD(feat_dim).to(device)
         netE = Encoder(feat_dim, z_dim, z_scale_factors).to(device)
         recorder = BEGANRecorder(lambda_k, init_k, gamma)
-=======
-    netG = nn.DataParallel(NetG(feat_dim, z_dim, z_scale_factors)).to(device)
-    netD = nn.DataParallel(NetD(feat_dim)).to(device)
-    netE = nn.DataParallel(Encoder(feat_dim, z_dim, z_scale_factors)).to(device)
-    recorder = BEGANRecorder(lambda_k, init_k, gamma)
->>>>>>> ccc6efc3
+        print(f"We have {torch.cuda.device_count()} gpu.")
 
     # Optimizers
     optimizerG = optim.Adam(netG.parameters(), lr=init_lr)
